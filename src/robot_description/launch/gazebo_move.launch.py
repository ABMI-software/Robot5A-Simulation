--- conflicted
+++ resolved
@@ -24,14 +24,6 @@
 def generate_launch_description():
     """
     @brief Generates the launch description for the robot simulation and MoveIt setup.
-
-<<<<<<< HEAD
-def generate_launch_description():
-
-    # Specify the name of the package and path to xacro file within the package
-    pkg_name = "robot_description"
-    share_dir = get_package_share_directory(pkg_name)
-=======
     This function sets up the robot description, launches Gazebo, spawns the robot entity,
     configures MoveIt, and starts the necessary nodes and controllers.
 
@@ -43,7 +35,6 @@
     file_subpath = "urdf/r5a_v_ros.urdf.xacro"  # Path to the XACRO file within the package
 
     share_dir = get_package_share_directory(pkg_name)  # Get the share directory of the package
->>>>>>> fc8cc531
 
     # Use xacro to process the file
     xacro_file = os.path.join(share_dir, "urdf", "r5a_v_ros.urdf.xacro")  # Full path to the XACRO file
@@ -52,17 +43,10 @@
 
     # Configure the robot_state_publisher node
     node_robot_state_publisher = Node(
-<<<<<<< HEAD
-        package="robot_state_publisher",
-        executable="robot_state_publisher",
-        output="screen",
-        parameters=[{"robot_description": robot_urdf}, {"use_sim_time": True}],
-=======
         package="robot_state_publisher",  # Package containing the node
         executable="robot_state_publisher",  # Executable name
         output="screen",  # Output mode
         parameters=[{"robot_description": robot_urdf}, {"use_sim_time": True}],  # Parameters
->>>>>>> fc8cc531
     )
 
     # Node to spawn the entity in Gazebo
@@ -83,29 +67,6 @@
         ),
     )
 
-<<<<<<< HEAD
-=======
-    # Joint State Publisher Node
-    node_joint_state_publisher = Node(
-        name="joint_state_publisher",  # Name of the node
-        package="joint_state_publisher",  # Package containing the node
-        executable="joint_state_publisher",  # Executable name
-        output="screen",
-    )
-
-    # Controller manager node
-    ros2_control_node = Node(
-        package="controller_manager",  # Package containing the node
-        executable="ros2_control_node",  # Executable name
-        parameters=[
-            os.path.join(
-                get_package_share_directory(pkg_name), "config", "controllers.yaml"
-            ),
-        ],  # Parameters including path to controllers configuration
-        output="screen",
-    )
-
->>>>>>> fc8cc531
     # Commands to load and start controllers after spawning the robot
     load_joint_states_controller = ExecuteProcess(
         cmd=[
@@ -164,13 +125,7 @@
         [
             gazebo,
             node_robot_state_publisher,
-<<<<<<< HEAD
             spawn_entity,
-=======
-            # node_joint_state_publisher,  # Uncomment if joint_state_publisher is needed
-            spawn_entity,
-            # ros2_control_node,  # Uncomment if ros2_control_node is needed
->>>>>>> fc8cc531
             RegisterEventHandler(
                 event_handler=OnProcessExit(
                     target_action=spawn_entity,
