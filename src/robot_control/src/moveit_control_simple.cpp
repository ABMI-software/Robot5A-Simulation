--- conflicted
+++ resolved
@@ -1,11 +1,3 @@
-<<<<<<< HEAD
-#include <geometry_msgs/msg/pose_stamped.h>
-#include <moveit/move_group_interface/move_group_interface.h>
-#include <rclcpp/rclcpp.hpp>
-
-int main(int argc, char *argv[]) {
-  // Initialize ROS and create the Node
-=======
 /// @file moveit_control_simple.cpp
 /// @brief Simple ROS2 node using MoveIt to move a robot arm to a target pose.
 
@@ -20,7 +12,6 @@
 int main(int argc, char * argv[])
 {
   // Initialize ROS 2 and create the node
->>>>>>> fc8cc531
   rclcpp::init(argc, argv);
   auto node = std::make_shared<rclcpp::Node>(
       "moveit_control2",
@@ -32,13 +23,8 @@
 
   // Setup the MoveIt MoveGroupInterface
   using moveit::planning_interface::MoveGroupInterface;
-<<<<<<< HEAD
-  auto move_group_interface =
-      MoveGroupInterface(node, "arm"); // Replace with your planning group
-=======
   /// Replace "arm" with your planning group name
   auto move_group_interface = MoveGroupInterface(node, "arm");
->>>>>>> fc8cc531
 
   // Set a target pose
   geometry_msgs::msg::Pose target_pose;
@@ -49,13 +35,9 @@
   target_pose.position.x = -0.018829;
   target_pose.position.y = -0.252053;
   target_pose.position.z = 0.578420;
-<<<<<<< HEAD
-  move_group_interface.setPoseTarget(
-      target_pose, "R5A_link5"); // Replace with your end-effector link
-=======
+
   /// Replace "R5A_link5" with your end-effector link name
   move_group_interface.setPoseTarget(target_pose, "R5A_link5");
->>>>>>> fc8cc531
 
   // Plan to the target pose
   moveit::planning_interface::MoveGroupInterface::Plan my_plan;
