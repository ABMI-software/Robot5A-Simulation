<<<<<<< HEAD
=======
/// @file object_detector.cpp
/// @brief Node that detects ArUco markers in images and broadcasts their poses as TF transforms.

#include "rclcpp/rclcpp.hpp"
#include "sensor_msgs/msg/image.hpp"
>>>>>>> fc8cc531
#include "cv_bridge/cv_bridge.h"
#include "geometry_msgs/msg/transform_stamped.hpp"
#include "rclcpp/rclcpp.hpp"
#include "sensor_msgs/msg/image.hpp"
#include "tf2_ros/transform_broadcaster.h"
#include <Eigen/Dense>
#include <iostream>
#include <opencv2/aruco.hpp>
<<<<<<< HEAD
#include <opencv2/opencv.hpp>
=======
#include <opencv2/video/tracking.hpp>
#include <vector>
>>>>>>> fc8cc531
#include <string>
#include <vector>
#include <yaml-cpp/yaml.h>
<<<<<<< HEAD
=======
#include <Eigen/Dense>
#include <map>
>>>>>>> fc8cc531

/// @class ArucoDetector
/// @brief Detects ArUco markers in images and publishes their poses using TF.
class ArucoDetector : public rclcpp::Node {
public:
<<<<<<< HEAD
  ArucoDetector() : Node("aruco_detector"), tf_broadcaster_(this) {
    // Create a subscription for receiving images
    image_subscription_ = this->create_subscription<sensor_msgs::msg::Image>(
        "camera1/image_raw", 10,
        std::bind(&ArucoDetector::imageCallback, this, std::placeholders::_1));

    // Read camera calibration parameters
    readCameraCalibration("src/robot_control/config/camera_calibration.yaml",
                          camMatrix_, distCoeffs_);

    // Read the camera-to-fixed frame transformation
    readTransforms("src/robot_control/config/transform.yaml");
  }

private:
  // Function to read camera calibration from a YAML file
  void readCameraCalibration(const std::string &filename, cv::Mat &camMatrix,
                             cv::Mat &distCoeffs) {
    cv::FileStorage fs(filename, cv::FileStorage::READ);
    if (!fs.isOpened()) {
      RCLCPP_ERROR(this->get_logger(),
                   "Failed to open camera calibration file: %s",
                   filename.c_str());
      return;
    }

    fs["camera_matrix"] >> camMatrix;
    fs["distortion_coefficients"] >> distCoeffs;
    fs.release();
  }

  // Function to read the camera-to-fixed frame transformation
  void readTransforms(const std::string &filename) {
    YAML::Node config = YAML::LoadFile(filename);
    if (config["camera"]) {
      camera_transform_ = parseTransform(config["camera"][0]["transform"]);
    }
  }

  // Function to parse a transformation from a YAML node
  Eigen::Matrix4d parseTransform(const YAML::Node &node) {
    Eigen::Matrix4d transform;
    for (int i = 0; i < 4; ++i) {
      for (int j = 0; j < 4; ++j) {
        transform(i, j) = node[i][j].as<double>();
      }
    }
    return transform;
  }

  // Image callback to process received images
  void imageCallback(const sensor_msgs::msg::Image::SharedPtr msg) {
    cv::Mat frame;
    try {
      // Convert ROS message to OpenCV image
      frame = cv_bridge::toCvCopy(msg, "bgr8")->image;
    } catch (cv_bridge::Exception &e) {
      RCLCPP_ERROR(this->get_logger(), "cv_bridge exception: %s", e.what());
      return;
    }

    // Resize image
    cv::Size newSize(640, frame.cols * 640 / frame.rows);
    cv::resize(frame, frame, newSize);

    // Detect ArUco markers
    std::vector<int> markerIds;
    std::vector<std::vector<cv::Point2f>> markerCorners, rejectedCandidates;
    cv::Ptr<cv::aruco::DetectorParameters> detectorParams =
        cv::aruco::DetectorParameters::create();
    cv::Ptr<cv::aruco::Dictionary> dictionary =
        cv::aruco::getPredefinedDictionary(cv::aruco::DICT_6X6_250);
    cv::aruco::detectMarkers(frame, dictionary, markerCorners, markerIds,
                             detectorParams, rejectedCandidates);

    float markerLength = 1.0; // Arbitrary unit for marker size
    cv::Mat objPoints(4, 1, CV_32FC3);
    objPoints.ptr<cv::Vec3f>(0)[0] =
        cv::Vec3f(-markerLength / 2.f, markerLength / 2.f, 0);
    objPoints.ptr<cv::Vec3f>(0)[1] =
        cv::Vec3f(markerLength / 2.f, markerLength / 2.f, 0);
    objPoints.ptr<cv::Vec3f>(0)[2] =
        cv::Vec3f(markerLength / 2.f, -markerLength / 2.f, 0);
    objPoints.ptr<cv::Vec3f>(0)[3] =
        cv::Vec3f(-markerLength / 2.f, -markerLength / 2.f, 0);

    size_t nMarkers = markerCorners.size();
    std::vector<cv::Vec3d> rvecs(nMarkers), tvecs(nMarkers);

    cv::Mat outputImage = frame.clone();
    if (!markerIds.empty()) {
      for (size_t i = 0; i < nMarkers; i++) {
        // Solve for pose of each marker
        cv::solvePnP(objPoints, markerCorners[i], camMatrix_, distCoeffs_,
                     rvecs[i], tvecs[i]);
        cv::drawFrameAxes(outputImage, camMatrix_, distCoeffs_, rvecs[i],
                          tvecs[i], markerLength * 1.5f, 2);

        // Convert rotation vector to rotation matrix
        cv::Mat rotation_matrix;
        cv::Rodrigues(rvecs[i], rotation_matrix);

        Eigen::Matrix4d camera_to_aruco = Eigen::Matrix4d::Identity();
        for (int row = 0; row < 3; ++row) {
          for (int col = 0; col < 3; ++col) {
            camera_to_aruco(row, col) = rotation_matrix.at<double>(row, col);
          }
          camera_to_aruco(row, 3) = tvecs[i][row];
=======
    /// @brief Constructor for ArucoDetector.
    ArucoDetector() : Node("aruco_detector"), tf_broadcaster_(this) {
        // Create a subscription for receiving images
        image_subscription_ = this->create_subscription<sensor_msgs::msg::Image>(
            "camera1/image_raw", 10, std::bind(&ArucoDetector::imageCallback, this, std::placeholders::_1));

        // Read camera calibration parameters
        readCameraCalibration("src/robot_control/config/camera_calibration.yaml", camMatrix_, distCoeffs_);
        readTransforms("src/robot_control/config/transform.yaml");

        // Initialize image dimensions
        image_width_ = 1920;
        image_height_ = 1080;
    }

private:
    /// @brief Reads camera calibration parameters from a file.
    /// @param filename Path to the calibration file.
    /// @param camMatrix Output camera matrix.
    /// @param distCoeffs Output distortion coefficients.
    void readCameraCalibration(const std::string& filename, cv::Mat& camMatrix, cv::Mat& distCoeffs) {
        cv::FileStorage fs(filename, cv::FileStorage::READ);
        if (!fs.isOpened()) {
            RCLCPP_ERROR(this->get_logger(), "Failed to open camera calibration file: %s", filename.c_str());
            return;
        }
        fs["camera_matrix"] >> camMatrix;
        fs["distortion_coefficients"] >> distCoeffs;
        fs.release();
    }

    /// @brief Reads transformation matrices from a YAML file.
    /// @param filename Path to the YAML file.
    void readTransforms(const std::string& filename) {
        YAML::Node config = YAML::LoadFile(filename);
        if (config["camera"]) {
            camera_transform_ = parseTransform(config["camera"][0]["transform"]);
        }
    }

    /// @brief Parses a transformation matrix from a YAML node.
    /// @param node YAML node containing the transform.
    /// @return The transformation matrix as an Eigen::Matrix4d.
    Eigen::Matrix4d parseTransform(const YAML::Node& node) {
        Eigen::Matrix4d transform = Eigen::Matrix4d::Identity();
        for (int i = 0; i < node.size(); ++i) {
            for (int j = 0; j < node[i].size(); ++j) {
                transform(i, j) = node[i][j].as<double>();
            }
        }
        return transform;
    }

    /// @brief Initializes the Kalman filter for a given marker ID.
    /// @param marker_id The ID of the ArUco marker.
    void initializeKalmanFilter(int marker_id) {
        // Initialize Kalman filter with state dimension 3 and measurement dimension 3
        cv::KalmanFilter kf(3, 3); 
        kf.transitionMatrix = cv::Mat::eye(3, 3, CV_32F); // Identity transition matrix
        kf.measurementMatrix = cv::Mat::eye(3, 3, CV_32F);
        kf.processNoiseCov = cv::Mat::eye(3, 3, CV_32F) * 1e-4; // Initial process noise covariance
        kf.measurementNoiseCov = cv::Mat::eye(3, 3, CV_32F) * 1e-4; // Initial measurement noise covariance
        kf.errorCovPost = cv::Mat::eye(3, 3, CV_32F);
        kalman_filters_[marker_id] = kf;
    }

    /// @brief Applies Kalman filter to smooth the rotation vector for a given marker.
    /// @param marker_id The ID of the ArUco marker.
    /// @param rvec The rotation vector to be smoothed.
    /// @return The smoothed rotation vector.
    cv::Vec3d applyKalmanFilter(int marker_id, const cv::Vec3d& rvec) {
        if (kalman_filters_.find(marker_id) == kalman_filters_.end()) {
            initializeKalmanFilter(marker_id);
        }

        auto& kf = kalman_filters_[marker_id];

        // Predict step
        cv::Mat prediction = kf.predict();

        // Measurement update
        cv::Mat measurement = (cv::Mat_<float>(3, 1) << rvec[0], rvec[1], rvec[2]);
        cv::Mat estimated = kf.correct(measurement);

        return cv::Vec3d(estimated.at<float>(0), estimated.at<float>(1), estimated.at<float>(2));
    }

    /// @brief Callback function for processing received images.
    /// @param msg The image message received.
    void imageCallback(const sensor_msgs::msg::Image::SharedPtr msg) {
        cv::Mat frame;
        try {
            frame = cv_bridge::toCvCopy(msg, "bgr8")->image;
        } catch (cv_bridge::Exception& e) {
            RCLCPP_ERROR(this->get_logger(), "cv_bridge exception: %s", e.what());
            return;
        }

        // Detect ArUco markers
        std::vector<int> markerIds;
        std::vector<std::vector<cv::Point2f>> markerCorners, rejectedCandidates;
        cv::Ptr<cv::aruco::DetectorParameters> detectorParams = cv::aruco::DetectorParameters::create();
        cv::Ptr<cv::aruco::Dictionary> dictionary = cv::aruco::getPredefinedDictionary(cv::aruco::DICT_6X6_250);
        cv::aruco::detectMarkers(frame, dictionary, markerCorners, markerIds, detectorParams, rejectedCandidates);

        // Refine corner locations to sub-pixel accuracy using cornerSubPix
        if (!markerCorners.empty()) {
            cv::Mat gray;
            cv::cvtColor(frame, gray, cv::COLOR_BGR2GRAY);
            cv::TermCriteria criteria(cv::TermCriteria::EPS + cv::TermCriteria::MAX_ITER, 100, 0.001);
            cv::cornerSubPix(gray, markerCorners[0], cv::Size(5, 5), cv::Size(-1, -1), criteria);
        }

        // Set the marker length in meters
        float markerLength = 0.0425f;

        cv::Mat outputImage = frame.clone();
        if (!markerIds.empty()) {
            size_t nMarkers = markerIds.size();
            std::vector<cv::Vec3d> rvecs, tvecs;

            // Estimate pose of markers
            cv::aruco::estimatePoseSingleMarkers(markerCorners, markerLength, camMatrix_, distCoeffs_, rvecs, tvecs);

            for (size_t i = 0; i < nMarkers; i++) {
                int marker_id = markerIds[i];

                // Apply Kalman filter to smooth the rotation vector
                rvecs[i] = applyKalmanFilter(marker_id, rvecs[i]);

                // Convert rotation vector to rotation matrix
                cv::Mat rotation_matrix;
                cv::Rodrigues(rvecs[i], rotation_matrix);

                // Draw axis for each marker
                cv::aruco::drawAxis(outputImage, camMatrix_, distCoeffs_, rvecs[i], tvecs[i], markerLength * 1.5f);

                // Proceed with the corrected rotation matrix
                Eigen::Matrix4d camera_to_aruco = Eigen::Matrix4d::Identity();
                for (int row = 0; row < 3; ++row) {
                    for (int col = 0; col < 3; ++col) {
                        camera_to_aruco(row, col) = rotation_matrix.at<double>(row, col);
                    }
                    camera_to_aruco(row, 3) = tvecs[i][row];
                }

                // Compute the transformation from the fixed frame to the ArUco marker
                Eigen::Matrix4d fixed_to_aruco = camera_transform_ * camera_to_aruco;

                // Prepare the TransformStamped message
                geometry_msgs::msg::TransformStamped transformStamped;
                transformStamped.header.stamp = this->now();
                transformStamped.header.frame_id = "world";
                transformStamped.child_frame_id = "aruco_" + std::to_string(markerIds[i]);
                transformStamped.transform.translation.x = fixed_to_aruco(0, 3);
                transformStamped.transform.translation.y = fixed_to_aruco(1, 3);
                transformStamped.transform.translation.z = fixed_to_aruco(2, 3);

                // Convert rotation matrix to quaternion
                Eigen::Matrix3d rotation = fixed_to_aruco.block<3, 3>(0, 0);
                Eigen::Quaterniond quaternion(rotation);
                transformStamped.transform.rotation.x = quaternion.x();
                transformStamped.transform.rotation.y = quaternion.y();
                transformStamped.transform.rotation.z = quaternion.z();
                transformStamped.transform.rotation.w = quaternion.w();

                // Broadcast the transformation
                tf_broadcaster_.sendTransform(transformStamped);
            }

            // Draw detected markers on the image
            cv::aruco::drawDetectedMarkers(outputImage, markerCorners, markerIds);
>>>>>>> fc8cc531
        }

        // Compute the transformation from the fixed frame to the ArUco marker
        Eigen::Matrix4d fixed_to_aruco = camera_transform_ * camera_to_aruco;

        // Prepare the TransformStamped message
        geometry_msgs::msg::TransformStamped transformStamped;
        transformStamped.header.stamp = this->now();
        transformStamped.header.frame_id =
            "world"; // Assuming the fixed frame is named "fixed_frame"
        transformStamped.child_frame_id =
            "aruco_" + std::to_string(markerIds[i]);
        transformStamped.transform.translation.x = fixed_to_aruco(0, 3);
        transformStamped.transform.translation.y = fixed_to_aruco(1, 3);
        transformStamped.transform.translation.z = fixed_to_aruco(2, 3);

        // Convert rotation matrix to quaternion
        Eigen::Matrix3d rotation = fixed_to_aruco.block<3, 3>(0, 0);
        Eigen::Quaterniond quaternion(rotation);
        transformStamped.transform.rotation.x = quaternion.x();
        transformStamped.transform.rotation.y = quaternion.y();
        transformStamped.transform.rotation.z = quaternion.z();
        transformStamped.transform.rotation.w = quaternion.w();

        // Broadcast the transformation
        tf_broadcaster_.sendTransform(transformStamped);
      }

      // Draw detected markers on the image
      cv::aruco::drawDetectedMarkers(outputImage, markerCorners, markerIds);
    }

<<<<<<< HEAD
    // Display the image for verification (optional)
    cv::imshow("Detected ArUco markers", outputImage);
    cv::waitKey(1);
  }

  rclcpp::Subscription<sensor_msgs::msg::Image>::SharedPtr
      image_subscription_;         // Subscription for image data
  cv::Mat camMatrix_, distCoeffs_; // Camera calibration matrices
  tf2_ros::TransformBroadcaster
      tf_broadcaster_; // TF broadcaster for transformations
  Eigen::Matrix4d
      camera_transform_; // Transformation from camera to fixed frame
=======
    rclcpp::Subscription<sensor_msgs::msg::Image>::SharedPtr image_subscription_; ///< Subscription to the image topic.
    cv::Mat camMatrix_, distCoeffs_; ///< Camera calibration parameters.
    tf2_ros::TransformBroadcaster tf_broadcaster_; ///< TF broadcaster for publishing transforms.
    Eigen::Matrix4d camera_transform_; ///< Transformation from camera to fixed frame.
    int image_width_, image_height_; ///< Dimensions of the image.

    /// @brief Kalman filters for each marker.
    std::map<int, cv::KalmanFilter> kalman_filters_;
>>>>>>> fc8cc531
};

/// @brief Main function that initializes and spins the ArucoDetector node.
/// @param argc Argument count.
/// @param argv Argument vector.
/// @return Exit status code.
int main(int argc, char **argv) {
<<<<<<< HEAD
  rclcpp::init(argc, argv);                      // Initialize ROS2
  auto node = std::make_shared<ArucoDetector>(); // Create node
  rclcpp::spin(node);                            // Run node
  rclcpp::shutdown();                            // Shutdown ROS2
  return 0;
=======
    rclcpp::init(argc, argv);
    auto node = std::make_shared<ArucoDetector>();
    rclcpp::spin(node);
    rclcpp::shutdown();
    return 0;
>>>>>>> fc8cc531
}<|MERGE_RESOLUTION|>--- conflicted
+++ resolved
@@ -1,11 +1,8 @@
-<<<<<<< HEAD
-=======
 /// @file object_detector.cpp
 /// @brief Node that detects ArUco markers in images and broadcasts their poses as TF transforms.
 
 #include "rclcpp/rclcpp.hpp"
 #include "sensor_msgs/msg/image.hpp"
->>>>>>> fc8cc531
 #include "cv_bridge/cv_bridge.h"
 #include "geometry_msgs/msg/transform_stamped.hpp"
 #include "rclcpp/rclcpp.hpp"
@@ -14,135 +11,18 @@
 #include <Eigen/Dense>
 #include <iostream>
 #include <opencv2/aruco.hpp>
-<<<<<<< HEAD
-#include <opencv2/opencv.hpp>
-=======
 #include <opencv2/video/tracking.hpp>
 #include <vector>
->>>>>>> fc8cc531
 #include <string>
 #include <vector>
 #include <yaml-cpp/yaml.h>
-<<<<<<< HEAD
-=======
 #include <Eigen/Dense>
 #include <map>
->>>>>>> fc8cc531
 
 /// @class ArucoDetector
 /// @brief Detects ArUco markers in images and publishes their poses using TF.
 class ArucoDetector : public rclcpp::Node {
 public:
-<<<<<<< HEAD
-  ArucoDetector() : Node("aruco_detector"), tf_broadcaster_(this) {
-    // Create a subscription for receiving images
-    image_subscription_ = this->create_subscription<sensor_msgs::msg::Image>(
-        "camera1/image_raw", 10,
-        std::bind(&ArucoDetector::imageCallback, this, std::placeholders::_1));
-
-    // Read camera calibration parameters
-    readCameraCalibration("src/robot_control/config/camera_calibration.yaml",
-                          camMatrix_, distCoeffs_);
-
-    // Read the camera-to-fixed frame transformation
-    readTransforms("src/robot_control/config/transform.yaml");
-  }
-
-private:
-  // Function to read camera calibration from a YAML file
-  void readCameraCalibration(const std::string &filename, cv::Mat &camMatrix,
-                             cv::Mat &distCoeffs) {
-    cv::FileStorage fs(filename, cv::FileStorage::READ);
-    if (!fs.isOpened()) {
-      RCLCPP_ERROR(this->get_logger(),
-                   "Failed to open camera calibration file: %s",
-                   filename.c_str());
-      return;
-    }
-
-    fs["camera_matrix"] >> camMatrix;
-    fs["distortion_coefficients"] >> distCoeffs;
-    fs.release();
-  }
-
-  // Function to read the camera-to-fixed frame transformation
-  void readTransforms(const std::string &filename) {
-    YAML::Node config = YAML::LoadFile(filename);
-    if (config["camera"]) {
-      camera_transform_ = parseTransform(config["camera"][0]["transform"]);
-    }
-  }
-
-  // Function to parse a transformation from a YAML node
-  Eigen::Matrix4d parseTransform(const YAML::Node &node) {
-    Eigen::Matrix4d transform;
-    for (int i = 0; i < 4; ++i) {
-      for (int j = 0; j < 4; ++j) {
-        transform(i, j) = node[i][j].as<double>();
-      }
-    }
-    return transform;
-  }
-
-  // Image callback to process received images
-  void imageCallback(const sensor_msgs::msg::Image::SharedPtr msg) {
-    cv::Mat frame;
-    try {
-      // Convert ROS message to OpenCV image
-      frame = cv_bridge::toCvCopy(msg, "bgr8")->image;
-    } catch (cv_bridge::Exception &e) {
-      RCLCPP_ERROR(this->get_logger(), "cv_bridge exception: %s", e.what());
-      return;
-    }
-
-    // Resize image
-    cv::Size newSize(640, frame.cols * 640 / frame.rows);
-    cv::resize(frame, frame, newSize);
-
-    // Detect ArUco markers
-    std::vector<int> markerIds;
-    std::vector<std::vector<cv::Point2f>> markerCorners, rejectedCandidates;
-    cv::Ptr<cv::aruco::DetectorParameters> detectorParams =
-        cv::aruco::DetectorParameters::create();
-    cv::Ptr<cv::aruco::Dictionary> dictionary =
-        cv::aruco::getPredefinedDictionary(cv::aruco::DICT_6X6_250);
-    cv::aruco::detectMarkers(frame, dictionary, markerCorners, markerIds,
-                             detectorParams, rejectedCandidates);
-
-    float markerLength = 1.0; // Arbitrary unit for marker size
-    cv::Mat objPoints(4, 1, CV_32FC3);
-    objPoints.ptr<cv::Vec3f>(0)[0] =
-        cv::Vec3f(-markerLength / 2.f, markerLength / 2.f, 0);
-    objPoints.ptr<cv::Vec3f>(0)[1] =
-        cv::Vec3f(markerLength / 2.f, markerLength / 2.f, 0);
-    objPoints.ptr<cv::Vec3f>(0)[2] =
-        cv::Vec3f(markerLength / 2.f, -markerLength / 2.f, 0);
-    objPoints.ptr<cv::Vec3f>(0)[3] =
-        cv::Vec3f(-markerLength / 2.f, -markerLength / 2.f, 0);
-
-    size_t nMarkers = markerCorners.size();
-    std::vector<cv::Vec3d> rvecs(nMarkers), tvecs(nMarkers);
-
-    cv::Mat outputImage = frame.clone();
-    if (!markerIds.empty()) {
-      for (size_t i = 0; i < nMarkers; i++) {
-        // Solve for pose of each marker
-        cv::solvePnP(objPoints, markerCorners[i], camMatrix_, distCoeffs_,
-                     rvecs[i], tvecs[i]);
-        cv::drawFrameAxes(outputImage, camMatrix_, distCoeffs_, rvecs[i],
-                          tvecs[i], markerLength * 1.5f, 2);
-
-        // Convert rotation vector to rotation matrix
-        cv::Mat rotation_matrix;
-        cv::Rodrigues(rvecs[i], rotation_matrix);
-
-        Eigen::Matrix4d camera_to_aruco = Eigen::Matrix4d::Identity();
-        for (int row = 0; row < 3; ++row) {
-          for (int col = 0; col < 3; ++col) {
-            camera_to_aruco(row, col) = rotation_matrix.at<double>(row, col);
-          }
-          camera_to_aruco(row, 3) = tvecs[i][row];
-=======
     /// @brief Constructor for ArucoDetector.
     ArucoDetector() : Node("aruco_detector"), tf_broadcaster_(this) {
         // Create a subscription for receiving images
@@ -315,7 +195,6 @@
 
             // Draw detected markers on the image
             cv::aruco::drawDetectedMarkers(outputImage, markerCorners, markerIds);
->>>>>>> fc8cc531
         }
 
         // Compute the transformation from the fixed frame to the ArUco marker
@@ -348,20 +227,6 @@
       cv::aruco::drawDetectedMarkers(outputImage, markerCorners, markerIds);
     }
 
-<<<<<<< HEAD
-    // Display the image for verification (optional)
-    cv::imshow("Detected ArUco markers", outputImage);
-    cv::waitKey(1);
-  }
-
-  rclcpp::Subscription<sensor_msgs::msg::Image>::SharedPtr
-      image_subscription_;         // Subscription for image data
-  cv::Mat camMatrix_, distCoeffs_; // Camera calibration matrices
-  tf2_ros::TransformBroadcaster
-      tf_broadcaster_; // TF broadcaster for transformations
-  Eigen::Matrix4d
-      camera_transform_; // Transformation from camera to fixed frame
-=======
     rclcpp::Subscription<sensor_msgs::msg::Image>::SharedPtr image_subscription_; ///< Subscription to the image topic.
     cv::Mat camMatrix_, distCoeffs_; ///< Camera calibration parameters.
     tf2_ros::TransformBroadcaster tf_broadcaster_; ///< TF broadcaster for publishing transforms.
@@ -370,7 +235,6 @@
 
     /// @brief Kalman filters for each marker.
     std::map<int, cv::KalmanFilter> kalman_filters_;
->>>>>>> fc8cc531
 };
 
 /// @brief Main function that initializes and spins the ArucoDetector node.
@@ -378,17 +242,9 @@
 /// @param argv Argument vector.
 /// @return Exit status code.
 int main(int argc, char **argv) {
-<<<<<<< HEAD
-  rclcpp::init(argc, argv);                      // Initialize ROS2
-  auto node = std::make_shared<ArucoDetector>(); // Create node
-  rclcpp::spin(node);                            // Run node
-  rclcpp::shutdown();                            // Shutdown ROS2
-  return 0;
-=======
     rclcpp::init(argc, argv);
     auto node = std::make_shared<ArucoDetector>();
     rclcpp::spin(node);
     rclcpp::shutdown();
     return 0;
->>>>>>> fc8cc531
 }